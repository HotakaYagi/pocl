--- conflicted
+++ resolved
@@ -44,13 +44,8 @@
 	cd $(testsuite_src_dir)/samples/opencl/SDKUtil && \
 	( patch -sNp0 < $(testsuite_pocl_dir)/SDKApplication.cpp.patch || true ) && \
 	cd .. && \
-<<<<<<< HEAD
-	( ( find -name "*.cl" | xargs sed -i 's/cl_amd_fp64/cl_khr_fp64/g' ) || true ) && \
-	LDFLAGS=-lX11 $(MAKE) -s | grep -v "No LSB modules are available" || true
-=======
 	find -name "*.cl" | xargs sed -i 's/cl_amd_fp64/cl_khr_fp64/g' && \
 	LDFLAGS=-lX11 $(MAKE) -s 2>&1 | grep -v "No LSB modules are available" || true
->>>>>>> 2ec454ac
 
 test_AESEncryptDecrypt: 
 	cd $(amd_app_dir)/AESEncryptDecrypt && \
