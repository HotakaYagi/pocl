# Process this file with automake to produce Makefile.in (in this,
# and all subdirectories).
# Makefile.am for pocl/examples/AMD.
# 
# Copyright (c) 2012 Pekka Jääskeläinen / Tampere University of Technology
# Copyright (c) 2012 Vincent Danjean <Vincent.Danjean@ens-lyon.org>
# 
# Permission is hereby granted, free of charge, to any person obtaining a copy
# of this software and associated documentation files (the "Software"), to deal
# in the Software without restriction, including without limitation the rights
# to use, copy, modify, merge, publish, distribute, sublicense, and/or sell
# copies of the Software, and to permit persons to whom the Software is
# furnished to do so, subject to the following conditions:
# 
# The above copyright notice and this permission notice shall be included in
# all copies or substantial portions of the Software.
# 
# THE SOFTWARE IS PROVIDED "AS IS", WITHOUT WARRANTY OF ANY KIND, EXPRESS OR
# IMPLIED, INCLUDING BUT NOT LIMITED TO THE WARRANTIES OF MERCHANTABILITY,
# FITNESS FOR A PARTICULAR PURPOSE AND NONINFRINGEMENT. IN NO EVENT SHALL THE
# AUTHORS OR COPYRIGHT HOLDERS BE LIABLE FOR ANY CLAIM, DAMAGES OR OTHER
# LIABILITY, WHETHER IN AN ACTION OF CONTRACT, TORT OR OTHERWISE, ARISING FROM,
# OUT OF OR IN CONNECTION WITH THE SOFTWARE OR THE USE OR OTHER DEALINGS IN
# THE SOFTWARE.

EXTRA_DIST = *.patch

if TEST_SUITE_AMDSDK2_9
testsuite_pocl_dir=${abs_top_srcdir}/examples/AMDSDK2.9
testsuite_src_dir=${testsuite_pocl_dir}/AMD-APP-SDK-v2.9-RC-lnx64
amd_app_dir=$(testsuite_src_dir)/samples/opencl/

.PHONY: build

all: $(testsuite_src_dir) build

$(testsuite_src_dir): AMD-APP-SDK-v2.9-RC-lnx64.tgz
	test -d $(testsuite_src_dir) || (cd $(testsuite_pocl_dir) && tar xzf AMD-APP-SDK-v2.9-RC-lnx64.tgz)

# Some of the tests do not build with OpenGL 3.0. Just skip them by using make -k.
build: $(testsuite_src_dir) 
	-cd $(testsuite_pocl_dir) && \
	( patch -sNp1 < $(testsuite_pocl_dir)/AMDSDK2_9.patch || true ) && \
	cd $(testsuite_src_dir)/samples/ && \
	find . -name "CMakeLists.txt" -exec sed -i \
		-e 's/mark_as_advanced( OPENCL_LIBRARIES )/set(OPENCL_LIBRARIES "-lOpenCL")/g' \
		-e 's/mark_as_advanced(OPENCL_LIBRARIES)/set(OPENCL_LIBRARIES "-lOpenCL")/g' "{}" \; && \
	LDFLAGS="-pthread " cmake \
		-DBUILD_OPENCL=ON \
		-DBUILD_OPENCV=OFF \
		-DBUILD_BOLT=OFF .;\
<<<<<<< HEAD
	make -k
=======
	make -sk
>>>>>>> 24ee0597

test_AsyncDataTransfer:
	cd $(amd_app_dir) && \
	OCL_ICD_VENDORS=$(abs_top_builddir)/ocl-vendors cpp_cl/AsyncDataTransfer/bin/x86_64/Release/AsyncDataTransfer -e 

test_AtomicCounters: 
	cd $(amd_app_dir) && \
	OCL_ICD_VENDORS=$(abs_top_builddir)/ocl-vendors cl/AtomicCounters/bin/x86_64/Release/AtomicCounters -e 

test_BasicDebug: 
	cd $(amd_app_dir)cl/BasicDebug/bin/x86_64/Release && \
	OCL_ICD_VENDORS=$(abs_top_builddir)/ocl-vendors ./BasicDebug -e

test_BinarySearch: 
	cd $(amd_app_dir) && \
	OCL_ICD_VENDORS=$(abs_top_builddir)/ocl-vendors cl/BinarySearch/bin/x86_64/Release/BinarySearch -e

test_BinomialOption: 
	cd $(amd_app_dir) && \
	OCL_ICD_VENDORS=$(abs_top_builddir)/ocl-vendors cl/BinomialOption/bin/x86_64/Release/BinomialOption -e

test_BinomialOptionMultiGPU: 
	cd $(amd_app_dir) && \
	OCL_ICD_VENDORS=$(abs_top_builddir)/ocl-vendors cl/BinomialOptionMultiGPU/bin/x86_64/Release/BinomialOptionMultiGPU -e

test_BitonicSort: 
	cd $(amd_app_dir) && \
	OCL_ICD_VENDORS=$(abs_top_builddir)/ocl-vendors cl/BitonicSort/bin/x86_64/Release/BitonicSort -e

test_BlackScholes: 
	cd $(amd_app_dir) && \
	OCL_ICD_VENDORS=$(abs_top_builddir)/ocl-vendors cl/BlackScholes/bin/x86_64/Release/BlackScholes -e

test_BlackScholesDP: 
	cd $(amd_app_dir) && \
	OCL_ICD_VENDORS=$(abs_top_builddir)/ocl-vendors cl/BlackScholesDP/bin/x86_64/Release/BlackScholesDP -e

test_BoxFilter: 
	cd $(amd_app_dir) && \
	OCL_ICD_VENDORS=$(abs_top_builddir)/ocl-vendors cl/BoxFilter/bin/x86_64/Release/BoxFilter -e

test_BoxFilterGL: 
	cd $(amd_app_dir) && \
	OCL_ICD_VENDORS=$(abs_top_builddir)/ocl-vendors cl/BoxFilterGL/bin/x86_64/Release/BoxFilterGL -e

test_BufferBandwidth: 
	cd $(amd_app_dir)cl/BufferBandwidth/bin/x86_64/Release && \
	OCL_ICD_VENDORS=$(abs_top_builddir)/ocl-vendors ./BufferBandwidth -e

test_BufferImageInterop: 
	cd $(amd_app_dir) && \
	OCL_ICD_VENDORS=$(abs_top_builddir)/ocl-vendors cl/BufferImageInterop/bin/x86_64/Release/BufferImageInterop -e

test_ConcurrentKernel:
	cd $(amd_app_dir)cpp_cl/ConcurrentKernel/bin/x86_64/Release && \
	OCL_ICD_VENDORS=$(abs_top_builddir)/ocl-vendors ./ConcurrentKernel -e

test_ConstantBandwidth:
	cd $(amd_app_dir) && \
	OCL_ICD_VENDORS=$(abs_top_builddir)/ocl-vendors benchmark/ConstantBandwidth/bin/x86_64/Release/ConstantBandwidth -e

test_CplusplusWrapper:
	cd $(amd_app_dir)cpp_cl/CplusplusWrapper/bin/x86_64/Release && \
	OCL_ICD_VENDORS=$(abs_top_builddir)/ocl-vendors ./CplusplusWrapper -e

test_DCT: 
	cd $(amd_app_dir) && \
	OCL_ICD_VENDORS=$(abs_top_builddir)/ocl-vendors cl/DCT/bin/x86_64/Release/DCT -e

test_DeviceFission: 
	cd $(amd_app_dir) && \
	OCL_ICD_VENDORS=$(abs_top_builddir)/ocl-vendors cl/DeviceFission/bin/x86_64/Release/DeviceFission -e

test_DeviceFission11Ext: 
	cd $(amd_app_dir) && \
	OCL_ICD_VENDORS=$(abs_top_builddir)/ocl-vendors cl/DeviceFission11Ext/bin/x86_64/Release/DeviceFission11Ext -e

test_DwtHaar1D: 
	cd $(amd_app_dir) && \
	OCL_ICD_VENDORS=$(abs_top_builddir)/ocl-vendors cl/DwtHaar1D/bin/x86_64/Release/DwtHaar1D -e

test_DwtHaar1DCPPKernel: 
	cd $(amd_app_dir) && \
	OCL_ICD_VENDORS=$(abs_top_builddir)/ocl-vendors cl/DwtHaar1DCPPKernel/bin/x86_64/Release/DwtHaar1DCPPKernel -e

test_Eigenvalue:
	cd $(amd_app_dir) && \
	OCL_ICD_VENDORS=$(abs_top_builddir)/ocl-vendors cl/Eigenvalue/bin/x86_64/Release/Eigenvalue -e

test_FastWalshTransform: 
	cd $(amd_app_dir) && \
	OCL_ICD_VENDORS=$(abs_top_builddir)/ocl-vendors cl/FastWalshTransform/bin/x86_64/Release/FastWalshTransform -e

test_FFT:
	cd $(amd_app_dir) && \
	OCL_ICD_VENDORS=$(abs_top_builddir)/ocl-vendors cl/FFT/bin/x86_64/Release/FFT -e

test_FloydWarshall: 
	cd $(amd_app_dir) && \
	OCL_ICD_VENDORS=$(abs_top_builddir)/ocl-vendors cl/FloydWarshall/bin/x86_64/Release/FloydWarshall -e

test_FluidSimulation2D: 
	cd $(amd_app_dir) && \
	OCL_ICD_VENDORS=$(abs_top_builddir)/ocl-vendors cl/FluidSimulation/bin/x86_64/Release/FluidSimulation2D -e

test_GaussianNoise:
	cd $(amd_app_dir)/cpp_cl/GaussianNoise/bin/x86_64/Release && \
	OCL_ICD_VENDORS=$(abs_top_builddir)/ocl-vendors ./GaussianNoise -e --platformId 0

test_GaussianNoiseGL:
	cd $(amd_app_dir) && \
	OCL_ICD_VENDORS=$(abs_top_builddir)/ocl-vendors cl/GaussianNoiseGL/bin/x86_64/Release/GaussianNoiseGL -e

test_GlobalMemoryBandwidth:
	cd $(amd_app_dir) && \
	OCL_ICD_VENDORS=$(abs_top_builddir)/ocl-vendors cl/GlobalMemoryBandwidth/bin/x86_64/Release/GlobalMemoryBandwidth -e

test_HDRToneMapping:
	cd $(amd_app_dir)/cpp_cl/HDRToneMapping/bin/x86_64/Release && \
	OCL_ICD_VENDORS=$(abs_top_builddir)/ocl-vendors ./HDRToneMapping -e --platformId 0

test_HelloWorld: 
	cd $(amd_app_dir)/cl/HelloWorld/bin/x86_64/Release/ && \
	OCL_ICD_VENDORS=$(abs_top_builddir)/ocl-vendors ./HelloWorld -e

test_Histogram: 
	cd $(amd_app_dir) && \
	OCL_ICD_VENDORS=$(abs_top_builddir)/ocl-vendors cl/Histogram/bin/x86_64/Release/Histogram -e

test_HistogramAtomics:
	cd $(amd_app_dir) && \
	OCL_ICD_VENDORS=$(abs_top_builddir)/ocl-vendors cpp_cl/HistogramAtomics/bin/x86_64/Release/HistogramAtomics -e

test_ImageBandwidth: 
	cd $(amd_app_dir)cl/ImageBandwidth/bin/x86_64/Release && \
	OCL_ICD_VENDORS=$(abs_top_builddir)/ocl-vendors ./ImageBandwidth -e

test_ImageOverlap: 
	cd $(amd_app_dir) && \
	OCL_ICD_VENDORS=$(abs_top_builddir)/ocl-vendors cl/ImageOverlap/bin/x86_64/Release/ImageOverlap -e

test_IntroStaticCPPKernel:
	cd $(amd_app_dir) && \
	OCL_ICD_VENDORS=$(abs_top_builddir)/ocl-vendors cpp_cl/IntroStaticCPPKernel/bin/x86_64/Release/IntroStaticCPPKernel -e

test_KernelLaunch:
	cd $(amd_app_dir)cl/KernelLaunch/bin/x86_64/Release && \
	OCL_ICD_VENDORS=$(abs_top_builddir)/ocl-vendors ./KernelLaunch -e

test_KmeansAutoclustering:
	cd $(amd_app_dir) && \
	OCL_ICD_VENDORS=$(abs_top_builddir)/ocl-vendors cl/KmeansAutoclustering/bin/x86_64/Release/KmeansAutoclustering -e

test_LDSBandwidth:
	cd $(amd_app_dir) && \
	OCL_ICD_VENDORS=$(abs_top_builddir)/ocl-vendors benchmark/LDSBandwidth/bin/x86_64/Release/LDSBandwidth -e

test_LUDecomposition: 
	cd $(amd_app_dir) && \
	OCL_ICD_VENDORS=$(abs_top_builddir)/ocl-vendors cl/LUDecomposition/bin/x86_64/Release/LUDecomposition -e

test_Mandelbrot: 
	cd $(amd_app_dir) && \
	OCL_ICD_VENDORS=$(abs_top_builddir)/ocl-vendors cl/Mandelbrot/bin/x86_64/Release/Mandelbrot -e

test_MatrixMulDouble: 
	cd $(amd_app_dir) && \
	OCL_ICD_VENDORS=$(abs_top_builddir)/ocl-vendors cpp_cl/MatrixMulDouble/bin/x86_64/Release/MatrixMulDouble -e --platformId 0

test_MatrixMulImage: 
	cd $(amd_app_dir) && \
	OCL_ICD_VENDORS=$(abs_top_builddir)/ocl-vendors cl/MatrixMulImage/bin/x86_64/Release/MatrixMulImage -e

test_MatrixMultiplication: 
	cd $(amd_app_dir) && \
	OCL_ICD_VENDORS=$(abs_top_builddir)/ocl-vendors cl/MatrixMultiplication/bin/x86_64/Release/MatrixMultiplication -e

test_MatrixTranspose: 
	cd $(amd_app_dir) && \
	OCL_ICD_VENDORS=$(abs_top_builddir)/ocl-vendors cl/MatrixTranspose/bin/x86_64/Release/MatrixTranspose -e

test_MemoryModel: 
	cd $(amd_app_dir)cl/MemoryModel/bin/x86_64/Release && \
	OCL_ICD_VENDORS=$(abs_top_builddir)/ocl-vendors ./MemoryModel -e

test_MemoryOptimizations: 
	cd $(amd_app_dir) && \
	OCL_ICD_VENDORS=$(abs_top_builddir)/ocl-vendors benchmark/MemoryOptimizations/bin/x86_64/Release/MemoryOptimizations -e

test_MersenneTwister: 
	cd $(amd_app_dir) && \
	OCL_ICD_VENDORS=$(abs_top_builddir)/ocl-vendors cpp_cl/MerzenneTwister/bin/x86_64/Release/MersenneTwister -e

test_MonteCarloAsian: 
	cd $(amd_app_dir) && \
	OCL_ICD_VENDORS=$(abs_top_builddir)/ocl-vendors cl/MonteCarloAsian/bin/x86_64/Release/MonteCarloAsian -e

test_MonteCarloAsianDP: 
	cd $(amd_app_dir) && \
	OCL_ICD_VENDORS=$(abs_top_builddir)/ocl-vendors cl/MonteCarloAsianDP/bin/x86_64/Release/MonteCarloAsianDP -e

test_MonteCarloAsianMultiGPU: 
	cd $(amd_app_dir) && \
	OCL_ICD_VENDORS=$(abs_top_builddir)/ocl-vendors cl/MonteCarloAsianMultiGPU/bin/x86_64/Release/MonteCarloAsianMultiGPU -e

test_NBody: 
	cd $(amd_app_dir) && \
	OCL_ICD_VENDORS=$(abs_top_builddir)/ocl-vendors cl/NBody/bin/x86_64/Release/NBody -e

test_PrefixSum: 
	cd $(amd_app_dir) && \
	OCL_ICD_VENDORS=$(abs_top_builddir)/ocl-vendors cl/PrefixSum/bin/x86_64/Release/PrefixSum -e

test_QuasiRandomSequence: 
	cd $(amd_app_dir) && \
	OCL_ICD_VENDORS=$(abs_top_builddir)/ocl-vendors cl/QuasiRandomSequence/bin/x86_64/Release/QuasiRandomSequence -e

test_RadixSort: 
	cd $(amd_app_dir) && \
	OCL_ICD_VENDORS=$(abs_top_builddir)/ocl-vendors cl/RadixSort/bin/x86_64/Release/RadixSort -e

test_RecursiveGaussian: 
	cd $(amd_app_dir) && \
	OCL_ICD_VENDORS=$(abs_top_builddir)/ocl-vendors cl/RecursiveGaussian/bin/x86_64/Release/RecursiveGaussian -e

test_Reduction: 
	cd $(amd_app_dir) && \
	OCL_ICD_VENDORS=$(abs_top_builddir)/ocl-vendors cl/Reduction/bin/x86_64/Release/Reduction -e

test_ScanLargeArrays: 
	cd $(amd_app_dir) && \
	OCL_ICD_VENDORS=$(abs_top_builddir)/ocl-vendors cl/ScanLargeArrays/bin/x86_64/Release/ScanLargeArrays -e

test_SimpleConvolution: 
	cd $(amd_app_dir) && \
	OCL_ICD_VENDORS=$(abs_top_builddir)/ocl-vendors cl/SimpleConvolution/bin/x86_64/Release/SimpleConvolution -e

test_SimpleGL: 
	cd $(amd_app_dir) && \
	OCL_ICD_VENDORS=$(abs_top_builddir)/ocl-vendors cl/SimpleGL/bin/x86_64/Release/SimpleGL -e

test_SimpleImage: 
	cd $(amd_app_dir) && \
	OCL_ICD_VENDORS=$(abs_top_builddir)/ocl-vendors cl/SimpleImage/bin/x86_64/Release/SimpleImage -e

test_SoAversusAoS:
	cd $(amd_app_dir) && \
	OCL_ICD_VENDORS=$(abs_top_builddir)/ocl-vendors cpp_cl/SoAversusAoS/bin/x86_64/Release/SoAversusAoS -e

test_SobelFilter: 
	cd $(amd_app_dir) && \
	OCL_ICD_VENDORS=$(abs_top_builddir)/ocl-vendors cl/SobelFilter/bin/x86_64/Release/SobelFilter -e

test_SobelFilterImage: 
	cd $(amd_app_dir) && \
	OCL_ICD_VENDORS=$(abs_top_builddir)/ocl-vendors cpp_cl/SobelFilterImage/bin/x86_64/Release/SobelFilterImage -e

test_StringSearch:
	cd $(amd_app_dir)cl/StringSearch/bin/x86_64/Release/ && \
	OCL_ICD_VENDORS=$(abs_top_builddir)/ocl-vendors ./StringSearch -e

test_Template: 
	cd $(amd_app_dir)cl/Template/bin/x86_64/Release/ && \
	OCL_ICD_VENDORS=$(abs_top_builddir)/ocl-vendors ./Template -e

test_TransferOverlap: 
	cd $(amd_app_dir) && \
	OCL_ICD_VENDORS=$(abs_top_builddir)/ocl-vendors cl/TransferOverlap/bin/x86_64/Release/TransferOverlap -e

test_TransferOverlapCPP: 
	cd $(amd_app_dir) && \
	OCL_ICD_VENDORS=$(abs_top_builddir)/ocl-vendors cl/TransferOverlapCPP/bin/x86_64/Release/TransferOverlapCPP -e

test_UnsharpMask:
	cd $(amd_app_dir) && \
	OCL_ICD_VENDORS=$(abs_top_builddir)/ocl-vendors cpp_cl/UnsharpMask/bin/x86_64/Release/UnsharpMask -e

test_URNG: 
	cd $(amd_app_dir) && \
	OCL_ICD_VENDORS=$(abs_top_builddir)/ocl-vendors cl/URNG/bin/x86_64/Release/URNG -e

test_URNGNoiseGL: 
	cd $(amd_app_dir) && \
	OCL_ICD_VENDORS=$(abs_top_builddir)/ocl-vendors cl/URNGNoiseGL/bin/x86_64/Release/URNGNoiseGL -e


check-local: all

clean-local:
	rm -fr $(testsuite_src_dir) Install-AMD-APP.sh default-install_lnx_64.pl ReadMe.txt

distclean-local: clean-local
	$(RM) -r $(testsuite_src_dir)

endif<|MERGE_RESOLUTION|>--- conflicted
+++ resolved
@@ -49,11 +49,7 @@
 		-DBUILD_OPENCL=ON \
 		-DBUILD_OPENCV=OFF \
 		-DBUILD_BOLT=OFF .;\
-<<<<<<< HEAD
-	make -k
-=======
 	make -sk
->>>>>>> 24ee0597
 
 test_AsyncDataTransfer:
 	cd $(amd_app_dir) && \
