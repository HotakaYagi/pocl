--- conflicted
+++ resolved
@@ -80,25 +80,15 @@
 if(CUSTOM_CTS_GIT_REPO)
   set(CTS_GIT_REPO "${CUSTOM_CTS_GIT_REPO}")
 else()
-<<<<<<< HEAD
-  # Use Pekka's fork which has pending-PR subgroup-related fixes.
-  set(CTS_GIT_REPO "https://github.com/pjaaskel/OpenCL-CTS")
-=======
   # Use PoCL's fork which has pending fixes.
   set(CTS_GIT_REPO "https://github.com/pocl/OpenCL-CTS")
->>>>>>> dda05ce4
 #  set(CTS_GIT_REPO "https://github.com/KhronosGroup/OpenCL-CTS")
 endif()
 if(CUSTOM_CTS_GIT_TAG)
   set(CTS_GIT_TAG "${CUSTOM_CTS_GIT_TAG}")
 else()
-<<<<<<< HEAD
-  set(CTS_GIT_TAG "HEAD")
-#  set(CTS_GIT_TAG "v2022-10-27-00")
-=======
   # Use PoCL's fork which has pending fixes.
   set(CTS_GIT_TAG "cl30")
->>>>>>> dda05ce4
 endif()
 
 ExternalProject_Add(
