--- conflicted
+++ resolved
@@ -112,7 +112,6 @@
 #ifdef DEBUG_WORK_ITEM_LOOPS
   //std::cerr << "### processed:" << std::endl;
   //F.viewCFGOnly();
-<<<<<<< HEAD
   TargetData &TD = getAnalysis<TargetData>();
 
   size_t totalContext = 0;
@@ -160,10 +159,7 @@
 #endif
 
   // this breaks cutcp/Parboil
-  //pocl::WorkitemHandler::runOnFunction(F);
-=======
-  changed |= pocl::WorkitemHandler::runOnFunction(F);
->>>>>>> 5053a4bc
+  //changed |= pocl::WorkitemHandler::runOnFunction(F);
   return changed;
 }
 
