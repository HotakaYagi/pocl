--- conflicted
+++ resolved
@@ -755,11 +755,8 @@
                  examples/Rodinia/Makefile
                  examples/Parboil/Makefile
                  examples/ViennaCL/Makefile
-<<<<<<< HEAD
+                 examples/AMD/Makefile
                  examples/EinsteinToolkit/Makefile
-=======
-                 examples/AMD/Makefile
->>>>>>> 2a7c4cd0
                  scripts/Makefile
                  tests/Makefile
                  tests/regression/Makefile
